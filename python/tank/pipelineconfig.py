# Copyright (c) 2013 Shotgun Software Inc.
# 
# CONFIDENTIAL AND PROPRIETARY
# 
# This work is provided "AS IS" and subject to the Shotgun Pipeline Toolkit 
# Source Code License included in this distribution package. See LICENSE.
# By accessing, using, copying or modifying this work you indicate your 
# agreement to the Shotgun Pipeline Toolkit Source Code License. All rights 
# not expressly granted therein are reserved by Shotgun Software Inc.

"""
Encapsulates the pipeline configuration and helps navigate and resolve paths
across storages, configurations etc.
"""
import os
import sys
import glob

from tank_vendor import yaml

from .errors import TankError
from .deploy import util
from .platform import constants
from .platform.environment import Environment
from .util import shotgun
from . import hook
from . import pipelineconfig_utils
from . import template_includes

class PipelineConfiguration(object):
    """
    Represents a pipeline configuration in Tank.
    Use the factory methods below to construct this object, do not
    create directly via constructor.
    """

    def __init__(self, pipeline_configuration_path):
        """
        Constructor. Do not call this directly, use the factory methods
        at the bottom of this file.
        
        NOTE ABOUT SYMLINKS!
        
        The pipeline_configuration_path is always populated by the paths
        that were registered in shotgun, regardless of how the symlink setup
        is handled on the OS level.
        """
        self._pc_root = pipeline_configuration_path

        # validate that the current code version matches or is compatible with
        # the code that is locally stored in this config!!!!
        our_associated_api_version = self.get_associated_core_version()
        
        # and get the version of the API currently in memory
        current_api_version = pipelineconfig_utils.get_currently_running_api_version()
        
        if our_associated_api_version is not None and \
           util.is_version_older(current_api_version, our_associated_api_version):
            # currently running API is too old!
            current_api_path = os.path.abspath(os.path.join(os.path.dirname(__file__), ".."))
            raise TankError("You are currently running Core API %s located in '%s'. "
                            "The Pipeline Configuration you are trying to create ('%s') is "
                            "associated with a more recent version of the API, "
                            "%s, located here: '%s'. Initialization cannot proceed at this point, "
                            "because the currently running Core API is too old. "
                            "To fix this, please import "
                            "the API located in '%s' and try again." % (current_api_version,
                                                                        current_api_path,
                                                                        self.get_path(),
                                                                        our_associated_api_version,
                                                                        self.get_install_location(),
                                                                        self.get_core_python_location()))


        self._roots = pipelineconfig_utils.get_roots_metadata(self._pc_root)

        # get the project tank disk name (Project.tank_name), stored in the PC metadata file.
        data = pipelineconfig_utils.get_metadata(self._pc_root)
        if data.get("project_name") is None:
            raise TankError("Project name not defined in config metadata for config %s! "
                            "Please contact support." % self._pc_root)
        self._project_name = data.get("project_name")

        # cache fields lazily populated on getter access
        self._clear_cached_settings()
        
        self.execute_core_hook_internal(constants.PIPELINE_CONFIGURATION_INIT_HOOK_NAME, parent=self)

    def __repr__(self):
        return "<Sgtk Configuration %s>" % self._pc_root

    def _clear_cached_settings(self):
        """
        Force the pc object to reread its settings from disk.
        Call this if you have made changes to config files and 
        want these to be picked up. The next time settings are needed,
        these will be automatically re-read from disk.
        """
        self._project_id = None
        self._pc_id = None
        self._pc_name = None
        self._published_file_entity_type = None
        self._cache_folder = None
        self._path_cache_path = None
        self._use_shotgun_path_cache = None

    def _load_metadata_from_sg(self):
        """
        Caches PC metadata from shotgun.
        """
        sg = shotgun.get_sg_connection()
        platform_lookup = {"linux2": "linux_path", "win32": "windows_path", "darwin": "mac_path" }
        sg_path_field = platform_lookup[sys.platform]
        data = sg.find_one(constants.PIPELINE_CONFIGURATION_ENTITY,
                           [[sg_path_field, "is", self._pc_root]],
                           ["id", "project", "code"])
        if data is None:
            raise TankError("Cannot find a Pipeline configuration in Shotgun that has its %s "
                            "set to '%s'!" % (sg_path_field, self._pc_root))

        self._project_id = data.get("project").get("id")
        self._pc_id = data.get("id")
        self._pc_name = data.get("code")
    
    
    ########################################################################################
    # general access and properties

    def get_path(self):
        """
        Returns the master root for this pipeline configuration
        """
        return self._pc_root

    def get_all_os_paths(self):
        """
        Returns the path to this config for all operating systems,
        as defined in the install_locations file. None, if not defined.
        
        :returns: dictionary with keys linux2, darwin and win32
        """
        return pipelineconfig_utils.resolve_all_os_paths_to_config(self._pc_root)

    def get_name(self):
        """
        Returns the name of this PC.
        May connect to Shotgun to retrieve this.
        """
        if self._pc_name is None:
            # try to get it from the cache file
            data = pipelineconfig_utils.get_metadata(self._pc_root)
            self._pc_name = data.get("pc_name")


            if self._pc_name is None:
                # not in metadata file on disk. Fall back on SG lookup
                self._load_metadata_from_sg()

        return self._pc_name

    def is_auto_path(self):
        """
        Returns true if this config was set up with auto path mode.
        This method will connect to shotgun in order to determine the auto path status.
        
        :returns: boolean indicating auto path state
        """
        sg = shotgun.get_sg_connection()
        data = sg.find_one(constants.PIPELINE_CONFIGURATION_ENTITY,
                           [["id", "is", self.get_shotgun_id()]],
                           ["linux_path", "windows_path", "mac_path"])

        if data is None:
            raise TankError("Cannot find a Pipeline configuration in Shotgun "
                            "that has id %s." % self.get_shotgun_id())

        def _is_empty(d):
            """
            Returns true if value is "" or None, False otherwise
            """
            if d is None or d == "":
                return True
            else:
                return False
        
        if _is_empty(data.get("linux_path")) and \
           _is_empty(data.get("windows_path")) and \
           _is_empty(data.get("mac_path")):
            # all three PC fields are empty. This means that we are running an auto path config
            return True
        
        else:
            return False
        
    def is_localized(self):
        """
        Returns true if this pipeline configuration has its own Core
        
        :returns: boolean indicating if config is localized
        """
        return pipelineconfig_utils.is_localized(self._pc_root)

    def get_shotgun_id(self):
        """
        Returns the shotgun id for this PC. 
        May connect to Shotgun to retrieve this.
        """
        if self._pc_id is None:
            # try to get it from the cache file
            data = pipelineconfig_utils.get_metadata(self._pc_root)
            self._pc_id = data.get("pc_id")

            if self._pc_id is None:
                # not in metadata file on disk. Fall back on SG lookup
                self._load_metadata_from_sg()

        return self._pc_id

    def get_project_id(self):
        """
        Returns the shotgun id for the project associated with this PC. 
        May connect to Shotgun to retrieve this.
        """
        if self._project_id is None:
            # try to get it from the cache file
            data = pipelineconfig_utils.get_metadata(self._pc_root)
            self._project_id = data.get("project_id")

            if self._project_id is None:
                # not in metadata file on disk. Fall back on SG lookup
                self._load_metadata_from_sg()

        return self._project_id

    def get_project_disk_name(self):
        """
        Returns the project name for the project associated with this PC.
        """
        return self._project_name

    def set_project_disk_name(self, project_disk_name):
        """
        Sets the internal project_name.  This is temporary and only available
        while this instance is in memory.  Will not affect the metadata on
        disk nor in Shotgun.
        """
        self._project_name = project_disk_name

    def get_published_file_entity_type(self):
        """
        Returns the type of entity being used
        for the 'published file' entity
        """
        if self._published_file_entity_type is None:
            # try to get it from the cache file
            data = pipelineconfig_utils.get_metadata(self._pc_root)
            self._published_file_entity_type = data.get("published_file_entity_type")

            if self._published_file_entity_type is None:
                # fall back to legacy type:
                self._published_file_entity_type = "TankPublishedFile"

        return self._published_file_entity_type

    ########################################################################################
    # path cache

    def get_shotgun_path_cache_enabled(self):
        """
        Returns true if the shotgun path cache should be used.
        This should only ever return False for setups created before 0.15.
        All projects created with 0.14+ automatically sets this to true.
        """
        if self._use_shotgun_path_cache is None:
            # try to get it from the cache file
            data = pipelineconfig_utils.get_metadata(self._pc_root)
            self._use_shotgun_path_cache = data.get("use_shotgun_path_cache")

            if self._use_shotgun_path_cache is None:
                # if not defined assume it is off
                self._use_shotgun_path_cache = False

        return self._use_shotgun_path_cache

    def turn_on_shotgun_path_cache(self):
        """
        Updates the pipeline configuration settings to have the shotgun based (v0.15+)
        path cache functionality enabled.
        
        Note that you need to force a full path sync once this command has been executed. 
        """
        
        if self.get_shotgun_path_cache_enabled():
            raise TankError("Shotgun based path cache already turned on!")
                
        # get current settings
        curr_settings = pipelineconfig_utils.get_metadata(self._pc_root)
        
        # add path cache setting
        curr_settings["use_shotgun_path_cache"] = True
        
        # write the record to disk
        pipe_config_sg_id_path = os.path.join(self._pc_root, "config", "core", "pipeline_configuration.yml")        
        
        old_umask = os.umask(0)
        try:
            os.chmod(pipe_config_sg_id_path, 0666)
            # and write the new file
            fh = open(pipe_config_sg_id_path, "wt")
            yaml.dump(curr_settings, fh)
        except Exception, exp:
            raise TankError("Could not write to pipeline configuration settings file %s. "
                            "Error reported: %s" % (pipe_config_sg_id_path, exp))
        finally:
            fh.close()
            os.umask(old_umask)             
            
        # update settings in memory
        self._clear_cached_settings()      
        
    ########################################################################################
    # storage roots related
        
    def get_local_storage_roots(self):
        """
        Returns local OS paths to all shotgun local storages used by toolkit. 
        Paths are validated and guaranteed not to be None.
        
        :returns: dictionary of storages, for example {"primary": "/studio", "textures": "/textures"}
        """
        
        platform_lookup = {"linux2": "linux_path", "win32": "windows_path", "darwin": "mac_path" }

        # now pick current os and append project root
        proj_roots = {}
        for r in self._roots:
            root = self._roots[r][ platform_lookup[sys.platform] ]
            
            if root is None:
                raise TankError("Undefined toolkit storage! The local file storage '%s' is not defined for this "
                                "operating system! Please contact toolkit support." % r)
            
            proj_roots[r] = root
            
        return proj_roots
    
    def get_data_roots(self):
        """
        Returns a dictionary of all the data roots available for this PC,
        keyed by their storage name. Only returns paths for current platform.
        Paths are guaranteed to be not None.

        :returns: A dictionary keyed by storage name, for example
                  {"primary": "/studio/my_project", "textures": "/textures/my_project"}        
        """
        proj_roots = {}
        for storage_name, root_path in self.get_local_storage_roots().iteritems():
            proj_roots[storage_name] = self.__append_project_name_to_root(root_path, sys.platform)
        return proj_roots

    def __append_project_name_to_root(self, root_value, os_name):
        """
        Multi-os method that creates a project root path.
        Note that this method does not use any of the os.path methods,
        since we may for example be evaulating a windows path on linux.
        
        :param root_value: A root path, for example /mnt/projects or c:\foo
        :param os_name: sys.platform name for the path's platform.
          
        :returns: the project disk name properly concatenated onto the root_value
        """
        
        # get the valid separator for this path
        separators = {"linux2": "/", "win32": "\\", "darwin": "/" }
        separator = separators[os_name] 
        
        # get rid of any slashes at the end
        root_value = root_value.rstrip("/\\")
        # now root value is "/foo/bar", "c:" or "\\hello" 
        
        # concat the full path.
        full_path = root_value + separator + self._project_name
        
        # note that project name may be "foo/bar/baz" even on windows.
        # now get all the separators adjusted.
        full_path = full_path.replace("\\", separator).replace("/", separator)
        
        return full_path
        
    def has_associated_data_roots(self):
        """
        Some configurations do not have a notion of a project storage and therefore
        do not have any storages defined. This flag indicates whether a configuration 
        has any associated data storages. 
        
        :returns: true if the configuration has a primary data root defined, false if not
        """
        return len(self.get_data_roots()) > 0
        
    def get_primary_data_root(self):
        """
        Returns the path to the primary data root for the current platform.
        For configurations where there is no roots defined at all, 
        an exception will be raised.
        
        :returns: str to local path on disk
        """
        if len(self.get_data_roots()) == 0:
            raise TankError("Your current pipeline configuration does not have any project data "
                            "storages defined and therefore does not have a primary project data root!")
         
        return self.get_data_roots().get(constants.PRIMARY_STORAGE_NAME)

    ########################################################################################
    # installation payload (core/apps/engines) disk locations

    def get_associated_core_version(self):
        """
        Returns the version string for the core api associated with this config.
        This method is 'forgiving' and in the case no associated core API can be 
        found for this pipeline configuration, None will be returned rather than 
        an exception raised. 

        :returns: version str e.g. 'v1.2.3', None if no version could be determined. 
        """
        associated_api_root = self.get_install_location()
        return pipelineconfig_utils.get_core_api_version(associated_api_root)

    def get_install_location(self):
        """
        Returns the core api install location associated with this pipeline configuration.

        Tries to resolve it via the explicit link which exists between the pc and the its core.
        If this fails, it uses runtime introspection to resolve it.
        
        :returns: path string to the current core API install root location
        """
        core_api_root = pipelineconfig_utils.get_core_path_for_config(self._pc_root)

        if core_api_root is None:
            # lookup failed. fall back onto runtime introspection
            core_api_root = pipelineconfig_utils.get_path_to_current_core()
        
        return core_api_root
            
    def get_apps_location(self):
        """
        Returns the location where apps are stored
        """
        return os.path.join(self.get_install_location(), "install", "apps")

    def get_engines_location(self):
        """
        Returns the location where apps are stored
        """
        return os.path.join(self.get_install_location(), "install", "engines")

    def get_frameworks_location(self):
        """
        Returns the location where apps are stored
        """
        return os.path.join(self.get_install_location(), "install", "frameworks")

    def get_core_python_location(self):
        """
        returns the python root for this install.
        """
        return os.path.join(self.get_install_location(), "install", "core", "python")

    ########################################################################################
    # configuration disk locations

    def get_core_hooks_location(self):
        """
        Returns the path to the core hooks location
        """
        return os.path.join(self._pc_root, "config", "core", "hooks")

    def get_schema_config_location(self):
        """
        returns the location of the schema
        """
        return os.path.join(self._pc_root, "config", "core", "schema")

    def get_config_location(self):
        """
        returns the config folder for the project
        """
        return os.path.join(self._pc_root, "config")

    def get_hooks_location(self):
        """
        returns the hooks folder for the project
        """
        return os.path.join(self._pc_root, "config", "hooks")

    def get_shotgun_menu_cache_location(self):
        """
        returns the folder where shotgun menu cache files 
        (used by the browser plugin and java applet) are stored.
        
        NOTE! Because of hard coded values inside the Shotgun java applet,
        this location cannot be customized.
        """
        return os.path.join(self._pc_root, "cache")

    ########################################################################################
    # configuration data access

    def get_environments(self):
        """
        Returns a list with all the environments in this configuration.
        """
        env_root = os.path.join(self._pc_root, "config", "env")
        env_names = []
        for f in glob.glob(os.path.join(env_root, "*.yml")):
            file_name = os.path.basename(f)
            (name, _) = os.path.splitext(file_name)
            env_names.append(name)
        return env_names

    def get_environment(self, env_name, context=None):
        """
        Returns an environment object given an environment name.
        You can use the get_environments() method to get a list of
        all the environment names.
        """
        env_file = os.path.join(self._pc_root, "config", "env", "%s.yml" % env_name)
        if not os.path.exists(env_file):
            raise TankError("Cannot load environment '%s': Environment configuration "
                            "file '%s' does not exist!" % (env_name, env_file))

        return Environment(env_file, self, context)

    def get_templates_config(self):
        """
        Returns the templates configuration as an object
        """
        templates_file = os.path.join(self._pc_root, "config", "core", constants.CONTENT_TEMPLATES_FILE)

        if os.path.exists(templates_file):
            config_file = open(templates_file, "r")
            try:
                data = yaml.load(config_file) or {}
            finally:
                config_file.close()
        else:
            data = {}

        # and process include files
        data = template_includes.process_includes(templates_file, data)

        return data


    ########################################################################################
    # helpers and internal

    def execute_core_hook_internal(self, hook_name, parent, **kwargs):
        """
        Executes an old-style core hook, passing it any keyword arguments supplied.
        
        Typically you don't want to execute this method but instead
        the tk.execute_core_hook method. Only use this one if you for 
        some reason do not have a tk object available.

        :param hook_name: Name of hook to execute.
        :param parent: Parent object to pass down to the hook
        :param **kwargs: Named arguments to pass to the hook
        :returns: Return value of the hook.
        """
        # first look for the hook in the pipeline configuration
        # if it does not exist, fall back onto core API default implementation.
        hook_folder = self.get_core_hooks_location()
        file_name = "%s.py" % hook_name
        hook_path = os.path.join(hook_folder, file_name)
        if not os.path.exists(hook_path):
            # no custom hook detected in the pipeline configuration
            # fall back on the hooks that come with the currently running version
            # of the core API.
            hooks_path = os.path.join(pipelineconfig_utils.get_path_to_current_core(), "install", "core", "hooks")            
            hook_path = os.path.join(hooks_path, file_name)

        return hook.execute_hook(hook_path, parent, **kwargs)

    def execute_core_hook_method_internal(self, hook_name, method_name, parent, **kwargs):
        """
        Executes a new style core hook, passing it any keyword arguments supplied.
        
        Typically you don't want to execute this method but instead
        the tk.execute_core_hook method. Only use this one if you for 
        some reason do not have a tk object available.

        :param hook_name: Name of hook to execute.
        :param method_name: Name of hook method to execute
        :param parent: Parent object to pass down to the hook
        :param **kwargs: Named arguments to pass to the hook
        :returns: Return value of the hook.
        """
<<<<<<< HEAD
        data = []

        if os.path.exists(self._config_file):
            # we have a config already - so read it in
            fh = open(self._config_file, "rt")
            try:
                data = yaml.load(fh)
            except Exception, e:
                raise TankError("Looks like the config lookup file %s is corrupt. Please contact "
                                "support! File: '%s' Error: %s" % (self._config_file, e))
            finally:
                fh.close()

        # get all the registered pcs for the current platform
        # env variables are allowed in these paths so expand them if they exist
        current_os_paths = [ os.path.expandvars(x.get(sys.platform)) for x in data ]

        return current_os_paths


def from_entity(entity_type, entity_id, sg=None):
    """
    Factory method that constructs a PC given a shotgun object
    """

    platform_lookup = {"linux2": "linux_path", "win32": "windows_path", "darwin": "mac_path" }

    sg = sg or shotgun.create_sg_connection()

    e = sg.find_one(entity_type, [["id", "is", entity_id]], ["project", "name"])

    if e is None:
        raise TankError("Cannot find a %s with id %s in Shotgun!" % (entity_type, entity_id))

    if entity_type == "Project":
        proj = {"type": "Project", "id": entity_id, "name": e.get("name")}

    else:
        if e.get("project") is None:
            raise TankError("Cannot resolve %s %s - this object "
                            "is not linked to a project!" % (entity_type, entity_id))
        proj = e.get("project")

    pipe_configs = sg.find(constants.PIPELINE_CONFIGURATION_ENTITY,
                           [["project", "is", proj]],
                           ["windows_path", "mac_path", "linux_path", "code"])

    if len(pipe_configs) == 0:
        raise TankError("Cannot resolve a pipeline configuration object from %s with id %s - looks "
                        "like its associated Shotgun Project '%s' has not yet been set up with "
                        "the Shotgun Pipeline Toolkit!" % (entity_type, entity_id, proj.get("name")))

    #############################################################################################
    # ok now we have all the PCs in Shotgun for this project.
    # apply the following logic:
    #
    # if this method was called from a generic tank command, just find the primary PC 
    # and use that.
    #
    # if this was called from a specific tank command, use that. 

    if "TANK_CURRENT_PC" not in os.environ:
        # we are running the generic tank command, the code that we are running
        # is not connected to any particular PC.
        # in this case, find the primary pipeline config and use that
        primary_pc = None
        for pc in pipe_configs:
            if pc.get("code") == constants.PRIMARY_PIPELINE_CONFIG_NAME:
                primary_pc = pc
                break
        if primary_pc is None:
            raise TankError("The Shotgun Project '%s' does not have a default Pipeline "
                            "Configuration! This is required by the Sgtk. It needs to be named '%s'. "
                            "Please double check by opening to the Pipeline configuration Page in "
                            "Shotgun for the given project." % (proj.get("name"), constants.PRIMARY_PIPELINE_CONFIG_NAME))

        # check that there is a path for our platform
        current_os_path = primary_pc.get(platform_lookup[sys.platform])
        if current_os_path is None:
            raise TankError("The Shotgun Project '%s' has a Primary pipeline configuration but "
                            "it has not been configured to work with the current "
                            "operating system." % proj.get("name"))

        # ok there is a path - now check that the path exists!
        if not os.path.exists(current_os_path):
            raise TankError("The Shotgun Project '%s' has a Primary pipeline configuration registered "
                            "to be located in '%s', however this path does cannot be "
                            "found!" % (proj.get("name"), current_os_path))

        # looks good, we got a primary pipeline config that exists
        return PipelineConfiguration(current_os_path)


    else:
        # we are running the tank command from a specific PC.
        # in this case we need to check that the entity actually belongs to the project
        curr_pc_path = os.environ["TANK_CURRENT_PC"]

        # do a bit of cleanup - windows paths can end with a space
        if curr_pc_path.endswith(" "):
            curr_pc_path = curr_pc_path[:-1]
        # windows tends to end with a backslash
        if curr_pc_path.endswith("\\"):
            curr_pc_path = curr_pc_path[:-1]

        # the path stored in the TANK_CURRENT_PC env var may be a symlink etc.
        # now we need to find which PC entity this corresponds to in Shotgun.
        # Once found, we can double check that the current Entity is actually
        # associated with the project that the PC is associated with.
        pc_registered_path = _get_pc_registered_location(curr_pc_path)

        if pc_registered_path is None:
            raise TankError("Error starting from the configuration located in '%s' - "
                            "it looks like this pipeline configuration and tank command "
                            "has not been configured for the current operating system." % curr_pc_path)

        # now that we have the proper pc path, we can find which PC entity this is
        found_matching_path = False
        for sg_pc in pipe_configs:
            if sg_pc.get(platform_lookup[sys.platform]) == pc_registered_path:
                found_matching_path = True
                break

        if not found_matching_path:
            raise TankError("Error launching for %s with id %s (Belonging to the project '%s') "
                            "from the configuration located in '%s'. This config is not "
                            "associated with that project. For a list of which tank commands can be "
                            "used with this project, go to the Pipeline Configurations page in "
                            "Shotgun for the project." % (entity_type, entity_id, proj.get("name"), pc_registered_path))
        # ok we got a pipeline config matching the tank command from which we launched.
        # because we found the PC in the list of PCs for this project, we know that it must be valid!
        return PipelineConfiguration(pc_registered_path)




def from_path(path, sg=None):
    """
    Factory method that constructs a PC object from a path:
    - data paths are being traversed and resolved
    - if the path is a direct path to a PC root that's fine too
    """

    if not isinstance(path, basestring):
        raise TankError("Cannot create a Configuration from path '%s' - "
                        "path must be a string!" % path)

    path = os.path.abspath(path)

    # make sure folder exists on disk
    if not os.path.exists(path):
        # there are cases when a PC is being created from a _file_ which does not yet
        # exist on disk. To try to be reasonable with this case, try this check on the
        # parent folder of the path as a last resort.
        parent_path = os.path.dirname(path)
        if os.path.exists(parent_path):
            path = parent_path
        else:
            raise TankError("Cannot create a Configuration from path '%s' - the path does "
                            "not exist on disk!" % path)


    ########################################################################################
    # first see if this path is a pipeline configuration

    pc_config = os.path.join(path, "config", "core", "pipeline_configuration.yml")
    if os.path.exists(pc_config):
        # done deal!

        # resolve the "real" location that is stored in Shotgun and 
        # cached in the file system
        pc_registered_path = _get_pc_registered_location(path)

        if pc_registered_path is None:
            raise TankError("Error starting from the configuration located in '%s' - "
                            "it looks like this pipeline configuration and tank command "
                            "has not been configured for the current operating system." % path)
        return PipelineConfiguration(pc_registered_path)


    ########################################################################################
    # assume it is a data path.
    # walk up the file system until a tank folder is found, then find tank config directory

    cur_path = path
    config_path = None
    while True:
        config_path = os.path.join(cur_path, "tank", "config", constants.CONFIG_BACK_MAPPING_FILE)
        # need to test for something in project vs studio config
        if os.path.exists(config_path):
            break
        parent_path = os.path.dirname(cur_path)
        if parent_path == cur_path:
            # Topped out without finding config
            raise TankError("Cannot create a Configuration from path '%s' - this path does "
                            "not belong to an Sgtk Project!" % path)
        cur_path = parent_path

    # all right - now read the config and get all the registered pipeline configs.
    try:
        fh = open(config_path, "r")
        try:
            data = yaml.load(fh)
        finally:
            fh.close()
    except Exception, e:
        raise TankError("Looks like a config file is corrupt. Please contact "
                        "support! File: '%s' Error: %s" % (config_path, e))

    # get all the registered pcs for the current platform
    # env variables are allowed in these paths so expand them if they exist
    current_os_pcs = [ os.path.expandvars(x.get(sys.platform)) for x in data if x is not None]

    # Now if we are running a studio tank command, find the Primary PC and use that
    # if we are using a specific tank command, try to use that PC

    if "TANK_CURRENT_PC" not in os.environ:
        # we are running a studio level tank command - not associated with 
        # a particular PC. Out of the list of PCs associated with this location, 
        # find the Primary PC and use that.

        # try to figure out what the primary storage is by looking for a metadata 
        # file in each PC. 
        for pc_path in current_os_pcs:
            data = None
            try:
                data = _get_pc_disk_metadata(pc_path)
            except TankError:
                # didn't find so just skip this pc
                continue
            pc_name = data.get("pc_name")
            if pc_name == constants.PRIMARY_PIPELINE_CONFIG_NAME:
                return PipelineConfiguration(pc_path)

        # no luck - this may be because some projects don't have this 
        # metadata cached. Now try by looking in Shotgun instead.

        # in the list of paths found in the inverse lookup table on disk, find the primary.
        sg = sg or shotgun.create_sg_connection()
        platform_lookup = {"linux2": "linux_path", "win32": "windows_path", "darwin": "mac_path" }
        filters = [ platform_lookup[sys.platform], "in"]
        filters.extend(current_os_pcs)
        primary_pc = sg.find_one(constants.PIPELINE_CONFIGURATION_ENTITY,
                                 [filters, ["code", "is", constants.PRIMARY_PIPELINE_CONFIG_NAME]],
                                 ["windows_path", "mac_path", "linux_path", "project"])

        if primary_pc is None:
            raise TankError("Cannot find a Primary Pipeline Configuration for path '%s'. "
                            "The following Pipeline configuration are associated with the "
                            "path, but none of them is marked as Primary: %s" % (path, current_os_pcs))

        # check that there is a path for our platform
        current_os_path = primary_pc.get(platform_lookup[sys.platform])
        if current_os_path is None:
            raise TankError("The Shotgun Project '%s' has a Primary pipeline configuration but "
                            "it has not been configured to work with the current "
                            "operating system." % primary_pc.get("project").get("name"))

        # ok there is a path - now check that the path exists!
        if not os.path.exists(current_os_path):
            raise TankError("The Shotgun Project '%s' has a Primary pipeline configuration registered "
                            "to be located in '%s', however this path does cannot be "
                            "found!" % (primary_pc.get("project"), current_os_path))

        # looks good, we got a primary pipeline config that exists
        return PipelineConfiguration(current_os_path)

    else:
        # we are running a tank command coming from a particular PC!
        # make sure that this PC is actually associated with this project
        # and then use it.
        curr_pc_path = os.environ["TANK_CURRENT_PC"]

        # do a bit of cleanup - windows paths can end with a space
        if curr_pc_path.endswith(" "):
            curr_pc_path = curr_pc_path[:-1]
        # windows tends to end with a backslash
        if curr_pc_path.endswith("\\"):
            curr_pc_path = curr_pc_path[:-1]

        # the path stored in the TANK_CURRENT_PC env var may be a symlink etc.
        # now we need to find which PC entity this corresponds to in Shotgun.        
        pc_registered_path = _get_pc_registered_location(curr_pc_path)

        if pc_registered_path is None:
            raise TankError("Error starting from the configuration located in '%s' - "
                            "it looks like this pipeline configuration and tank command "
                            "has not been configured for the current operating system." % curr_pc_path)

        # now if this tank command is associated with the path, the registered path should be in 
        # in the list of paths found in the tank data backlink file
        if pc_registered_path not in current_os_pcs:
            raise TankError("You are trying to start using the configuration and tank command "
                            "located in '%s'. The path '%s' you are trying to load is not "
                            "associated with that configuration. The path you are trying to load "
                            "is associated with the following configurations: %s. "
                            "Please use the tank command or Sgtk API in any of those "
                            "locations in order to continue. This error can occur if you "
                            "have moved a Configuration on disk without correctly updating "
                            "it. It can also occur if you are trying to use a tank command "
                            "associated with Project A to try to operate on a Shot or Asset that "
                            "that belongs to a project B." % (curr_pc_path, path, current_os_pcs))

        # okay so this PC is valid!
        return PipelineConfiguration(pc_registered_path)






################################################################################################
# helper methods used by the pipeline config class


def _get_pc_registered_location(pipeline_config_root_path):
    """
    Loads the location metadata file from install_location.yml
    This contains a reflection of the paths given in the pc entity.

    Returns the path that has been registered for this pipeline configuration 
    for the current OS.
    This is the path that has been defined in shotgun. It is also the path that is being
    used in the inverse pointer files that exist in each storage.
    
    This is useful when drive letter mappings or symlinks are being used - in these
    cases get_path() may not return the same value as get_registered_location_path().
    
    This may return None if no path has been registered for the current os.
    """
    # now read in the pipeline_configuration.yml file
    cfg_yml = os.path.join(pipeline_config_root_path, "config", "core", "install_location.yml")

    if not os.path.exists(cfg_yml):
        raise TankError("Location metadata file '%s' missing! Please contact support." % cfg_yml)

    fh = open(cfg_yml, "rt")
    try:
        data = yaml.load(fh)
    except Exception, e:
        raise TankError("Looks like a config file is corrupt. Please contact "
                        "support! File: '%s' Error: %s" % (cfg_yml, e))
    finally:
        fh.close()

    # return the pc location for the current platform
    # env variables are allowed in these paths so expand them if they exist
    if sys.platform == "linux2":
        return os.path.expandvars(data.get("Linux"))
    elif sys.platform == "win32":
        return os.path.expandvars(data.get("Windows"))
    elif sys.platform == "darwin":
        return os.path.expandvars(data.get("Darwin"))
    else:
        raise TankError("Unsupported platform '%s'" % sys.platform)


def _get_pc_disk_metadata(pipeline_config_root_path):
    """
    Helper method.
    Loads the pipeline config metadata (the pipeline_configuration.yml) file from disk.
    
    :returns: deserialized content of the file in the form of a dict.
    """

    # now read in the pipeline_configuration.yml file
    cfg_yml = os.path.join(pipeline_config_root_path, "config", "core", "pipeline_configuration.yml")

    if not os.path.exists(cfg_yml):
        raise TankError("Configuration metadata file '%s' missing! Please contact support." % cfg_yml)

    fh = open(cfg_yml, "rt")
    try:
        data = yaml.load(fh)
        if data is None:
            raise Exception("File contains no data!")
    except Exception, e:
        raise TankError("Looks like a config file is corrupt. Please contact "
                        "support! File: '%s' Error: %s" % (cfg_yml, e))
    finally:
        fh.close()

    return data


def _get_pc_roots_metadata(pipeline_config_root_path):
    """
    Loads and validates the roots metadata file.
    
    The roots.yml file is a reflection of the local storages setup in Shotgun
    at project setup time and may contain anomalies in the path layout structure.
    
    The roots data will be prepended to paths and used for comparison so it is 
    critical that the paths are on a correct normalized form once they have been 
    loaded into the system.
    
    :param pipeline_config_root_path: Path to the root of a pipeline configuration,
                                      (excluding the "config" folder).  
    
    :returns: A dictionary structure with an entry for each storage defined. Each
              storage will have three keys mac_path, windows_path and linux_path, 
              for example
              { "primary"  : { "mac_path": "/tmp/foo", 
                               "linux_path": None, 
                               "windows_path": "z:\tmp\foo" },
                "textures" : { "mac_path": "/tmp/textures", 
                               "linux_path": None, 
                               "windows_path": "z:\tmp\textures" },
              }
    """
    # now read in the roots.yml file
    # this will contain something like
    # {'primary': {'mac_path': '/studio', 'windows_path': None, 'linux_path': '/studio'}}
    roots_yml = os.path.join(pipeline_config_root_path, "config", "core", constants.STORAGE_ROOTS_FILE)

    if not os.path.exists(roots_yml):
        raise TankError("Roots metadata file '%s' missing! Please contact support." % roots_yml)

    fh = open(roots_yml, "rt")
    try:
        # if file is empty, initializae with empty dict...
        data = yaml.load(fh) or {}
    except Exception, e:
        raise TankError("Looks like the roots file is corrupt. Please contact "
                        "support! File: '%s' Error: %s" % (roots_yml, e))
    finally:
        fh.close()

    # if there are more than zero storages defined, ensure one of them is the primary storage
    if len(data) > 0 and constants.PRIMARY_STORAGE_NAME not in data:
        raise TankError("Could not find a primary storage in roots file "
                        "for configuration %s!" % pipeline_config_root_path)

    # now use our helper function to process the paths    
    for s in data:
        data[s]["mac_path"] = _sanitize_path(data[s]["mac_path"], "/")
        data[s]["linux_path"] = _sanitize_path(data[s]["linux_path"], "/")
        data[s]["windows_path"] = _sanitize_path(data[s]["windows_path"], "\\")

    return data


def _sanitize_path(path, separator):
    """
    Sanitize and clean up paths that may be incorrect.
    
    The following modifications will be carried out:
    
    None returns None
    
    Trailing slashes are removed:
    1. /foo/bar      - unchanged
    2. /foo/bar/     - /foo/bar
    3. z:/foo/       - z:\foo
    4. z:/           - z:\
    5. z:\           - z:\
    6. \\foo\bar\    - \\foo\bar

    Double slashes are removed:
    1. //foo//bar    - /foo/bar
    2. \\foo\\bar    - \\foo\bar
    
    :param path: the path to clean up
    :param separator: the os.sep to adjust the path for. / on nix, \ on win.
    :returns: cleaned up path
    """
    if path is None:
        return None
    
    # first, get rid of any slashes at the end
    # after this step, path value will be "/foo/bar", "c:" or "\\hello"
    path = path.rstrip("/\\")
    
    # add slash for drive letters: c: --> c:/
    if len(path) == 2 and path.endswith(":"):
        path += "/"
    
    # and convert to the right separators
    # after this we have a path with the correct slashes and no end slash
    local_path = path.replace("\\", separator).replace("/", separator)

    # now weed out any duplicated slashes. iterate until done
    while True:
        new_path = local_path.replace("//", "/")
        if new_path == local_path:
            break
        else:
            local_path = new_path
    
    # for windows, remove duplicated backslashes, except if they are 
    # at the beginning of the path
    while True:
        new_path = local_path[0] + local_path[1:].replace("\\\\", "\\")
        if new_path == local_path:
            break
        else:
            local_path = new_path

    return local_path





=======
        # this is a new style hook which supports an inheritance chain
        
        # first add the built-in core hook to the chain
        file_name = "%s.py" % hook_name
        hooks_path = os.path.abspath(os.path.join(os.path.dirname(__file__), "..", "..", "hooks"))
        hook_paths = [os.path.join(hooks_path, file_name)]
        
        # now add a custom hook if that exists.
        hook_folder = self.get_core_hooks_location()        
        hook_path = os.path.join(hook_folder, file_name)
        if os.path.exists(hook_path):
            hook_paths.append(hook_path)
            
        return hook.execute_hook_method(hook_paths, parent, method_name, **kwargs)
>>>>>>> 6d7e93c2
<|MERGE_RESOLUTION|>--- conflicted
+++ resolved
@@ -597,512 +597,6 @@
         :param **kwargs: Named arguments to pass to the hook
         :returns: Return value of the hook.
         """
-<<<<<<< HEAD
-        data = []
-
-        if os.path.exists(self._config_file):
-            # we have a config already - so read it in
-            fh = open(self._config_file, "rt")
-            try:
-                data = yaml.load(fh)
-            except Exception, e:
-                raise TankError("Looks like the config lookup file %s is corrupt. Please contact "
-                                "support! File: '%s' Error: %s" % (self._config_file, e))
-            finally:
-                fh.close()
-
-        # get all the registered pcs for the current platform
-        # env variables are allowed in these paths so expand them if they exist
-        current_os_paths = [ os.path.expandvars(x.get(sys.platform)) for x in data ]
-
-        return current_os_paths
-
-
-def from_entity(entity_type, entity_id, sg=None):
-    """
-    Factory method that constructs a PC given a shotgun object
-    """
-
-    platform_lookup = {"linux2": "linux_path", "win32": "windows_path", "darwin": "mac_path" }
-
-    sg = sg or shotgun.create_sg_connection()
-
-    e = sg.find_one(entity_type, [["id", "is", entity_id]], ["project", "name"])
-
-    if e is None:
-        raise TankError("Cannot find a %s with id %s in Shotgun!" % (entity_type, entity_id))
-
-    if entity_type == "Project":
-        proj = {"type": "Project", "id": entity_id, "name": e.get("name")}
-
-    else:
-        if e.get("project") is None:
-            raise TankError("Cannot resolve %s %s - this object "
-                            "is not linked to a project!" % (entity_type, entity_id))
-        proj = e.get("project")
-
-    pipe_configs = sg.find(constants.PIPELINE_CONFIGURATION_ENTITY,
-                           [["project", "is", proj]],
-                           ["windows_path", "mac_path", "linux_path", "code"])
-
-    if len(pipe_configs) == 0:
-        raise TankError("Cannot resolve a pipeline configuration object from %s with id %s - looks "
-                        "like its associated Shotgun Project '%s' has not yet been set up with "
-                        "the Shotgun Pipeline Toolkit!" % (entity_type, entity_id, proj.get("name")))
-
-    #############################################################################################
-    # ok now we have all the PCs in Shotgun for this project.
-    # apply the following logic:
-    #
-    # if this method was called from a generic tank command, just find the primary PC 
-    # and use that.
-    #
-    # if this was called from a specific tank command, use that. 
-
-    if "TANK_CURRENT_PC" not in os.environ:
-        # we are running the generic tank command, the code that we are running
-        # is not connected to any particular PC.
-        # in this case, find the primary pipeline config and use that
-        primary_pc = None
-        for pc in pipe_configs:
-            if pc.get("code") == constants.PRIMARY_PIPELINE_CONFIG_NAME:
-                primary_pc = pc
-                break
-        if primary_pc is None:
-            raise TankError("The Shotgun Project '%s' does not have a default Pipeline "
-                            "Configuration! This is required by the Sgtk. It needs to be named '%s'. "
-                            "Please double check by opening to the Pipeline configuration Page in "
-                            "Shotgun for the given project." % (proj.get("name"), constants.PRIMARY_PIPELINE_CONFIG_NAME))
-
-        # check that there is a path for our platform
-        current_os_path = primary_pc.get(platform_lookup[sys.platform])
-        if current_os_path is None:
-            raise TankError("The Shotgun Project '%s' has a Primary pipeline configuration but "
-                            "it has not been configured to work with the current "
-                            "operating system." % proj.get("name"))
-
-        # ok there is a path - now check that the path exists!
-        if not os.path.exists(current_os_path):
-            raise TankError("The Shotgun Project '%s' has a Primary pipeline configuration registered "
-                            "to be located in '%s', however this path does cannot be "
-                            "found!" % (proj.get("name"), current_os_path))
-
-        # looks good, we got a primary pipeline config that exists
-        return PipelineConfiguration(current_os_path)
-
-
-    else:
-        # we are running the tank command from a specific PC.
-        # in this case we need to check that the entity actually belongs to the project
-        curr_pc_path = os.environ["TANK_CURRENT_PC"]
-
-        # do a bit of cleanup - windows paths can end with a space
-        if curr_pc_path.endswith(" "):
-            curr_pc_path = curr_pc_path[:-1]
-        # windows tends to end with a backslash
-        if curr_pc_path.endswith("\\"):
-            curr_pc_path = curr_pc_path[:-1]
-
-        # the path stored in the TANK_CURRENT_PC env var may be a symlink etc.
-        # now we need to find which PC entity this corresponds to in Shotgun.
-        # Once found, we can double check that the current Entity is actually
-        # associated with the project that the PC is associated with.
-        pc_registered_path = _get_pc_registered_location(curr_pc_path)
-
-        if pc_registered_path is None:
-            raise TankError("Error starting from the configuration located in '%s' - "
-                            "it looks like this pipeline configuration and tank command "
-                            "has not been configured for the current operating system." % curr_pc_path)
-
-        # now that we have the proper pc path, we can find which PC entity this is
-        found_matching_path = False
-        for sg_pc in pipe_configs:
-            if sg_pc.get(platform_lookup[sys.platform]) == pc_registered_path:
-                found_matching_path = True
-                break
-
-        if not found_matching_path:
-            raise TankError("Error launching for %s with id %s (Belonging to the project '%s') "
-                            "from the configuration located in '%s'. This config is not "
-                            "associated with that project. For a list of which tank commands can be "
-                            "used with this project, go to the Pipeline Configurations page in "
-                            "Shotgun for the project." % (entity_type, entity_id, proj.get("name"), pc_registered_path))
-        # ok we got a pipeline config matching the tank command from which we launched.
-        # because we found the PC in the list of PCs for this project, we know that it must be valid!
-        return PipelineConfiguration(pc_registered_path)
-
-
-
-
-def from_path(path, sg=None):
-    """
-    Factory method that constructs a PC object from a path:
-    - data paths are being traversed and resolved
-    - if the path is a direct path to a PC root that's fine too
-    """
-
-    if not isinstance(path, basestring):
-        raise TankError("Cannot create a Configuration from path '%s' - "
-                        "path must be a string!" % path)
-
-    path = os.path.abspath(path)
-
-    # make sure folder exists on disk
-    if not os.path.exists(path):
-        # there are cases when a PC is being created from a _file_ which does not yet
-        # exist on disk. To try to be reasonable with this case, try this check on the
-        # parent folder of the path as a last resort.
-        parent_path = os.path.dirname(path)
-        if os.path.exists(parent_path):
-            path = parent_path
-        else:
-            raise TankError("Cannot create a Configuration from path '%s' - the path does "
-                            "not exist on disk!" % path)
-
-
-    ########################################################################################
-    # first see if this path is a pipeline configuration
-
-    pc_config = os.path.join(path, "config", "core", "pipeline_configuration.yml")
-    if os.path.exists(pc_config):
-        # done deal!
-
-        # resolve the "real" location that is stored in Shotgun and 
-        # cached in the file system
-        pc_registered_path = _get_pc_registered_location(path)
-
-        if pc_registered_path is None:
-            raise TankError("Error starting from the configuration located in '%s' - "
-                            "it looks like this pipeline configuration and tank command "
-                            "has not been configured for the current operating system." % path)
-        return PipelineConfiguration(pc_registered_path)
-
-
-    ########################################################################################
-    # assume it is a data path.
-    # walk up the file system until a tank folder is found, then find tank config directory
-
-    cur_path = path
-    config_path = None
-    while True:
-        config_path = os.path.join(cur_path, "tank", "config", constants.CONFIG_BACK_MAPPING_FILE)
-        # need to test for something in project vs studio config
-        if os.path.exists(config_path):
-            break
-        parent_path = os.path.dirname(cur_path)
-        if parent_path == cur_path:
-            # Topped out without finding config
-            raise TankError("Cannot create a Configuration from path '%s' - this path does "
-                            "not belong to an Sgtk Project!" % path)
-        cur_path = parent_path
-
-    # all right - now read the config and get all the registered pipeline configs.
-    try:
-        fh = open(config_path, "r")
-        try:
-            data = yaml.load(fh)
-        finally:
-            fh.close()
-    except Exception, e:
-        raise TankError("Looks like a config file is corrupt. Please contact "
-                        "support! File: '%s' Error: %s" % (config_path, e))
-
-    # get all the registered pcs for the current platform
-    # env variables are allowed in these paths so expand them if they exist
-    current_os_pcs = [ os.path.expandvars(x.get(sys.platform)) for x in data if x is not None]
-
-    # Now if we are running a studio tank command, find the Primary PC and use that
-    # if we are using a specific tank command, try to use that PC
-
-    if "TANK_CURRENT_PC" not in os.environ:
-        # we are running a studio level tank command - not associated with 
-        # a particular PC. Out of the list of PCs associated with this location, 
-        # find the Primary PC and use that.
-
-        # try to figure out what the primary storage is by looking for a metadata 
-        # file in each PC. 
-        for pc_path in current_os_pcs:
-            data = None
-            try:
-                data = _get_pc_disk_metadata(pc_path)
-            except TankError:
-                # didn't find so just skip this pc
-                continue
-            pc_name = data.get("pc_name")
-            if pc_name == constants.PRIMARY_PIPELINE_CONFIG_NAME:
-                return PipelineConfiguration(pc_path)
-
-        # no luck - this may be because some projects don't have this 
-        # metadata cached. Now try by looking in Shotgun instead.
-
-        # in the list of paths found in the inverse lookup table on disk, find the primary.
-        sg = sg or shotgun.create_sg_connection()
-        platform_lookup = {"linux2": "linux_path", "win32": "windows_path", "darwin": "mac_path" }
-        filters = [ platform_lookup[sys.platform], "in"]
-        filters.extend(current_os_pcs)
-        primary_pc = sg.find_one(constants.PIPELINE_CONFIGURATION_ENTITY,
-                                 [filters, ["code", "is", constants.PRIMARY_PIPELINE_CONFIG_NAME]],
-                                 ["windows_path", "mac_path", "linux_path", "project"])
-
-        if primary_pc is None:
-            raise TankError("Cannot find a Primary Pipeline Configuration for path '%s'. "
-                            "The following Pipeline configuration are associated with the "
-                            "path, but none of them is marked as Primary: %s" % (path, current_os_pcs))
-
-        # check that there is a path for our platform
-        current_os_path = primary_pc.get(platform_lookup[sys.platform])
-        if current_os_path is None:
-            raise TankError("The Shotgun Project '%s' has a Primary pipeline configuration but "
-                            "it has not been configured to work with the current "
-                            "operating system." % primary_pc.get("project").get("name"))
-
-        # ok there is a path - now check that the path exists!
-        if not os.path.exists(current_os_path):
-            raise TankError("The Shotgun Project '%s' has a Primary pipeline configuration registered "
-                            "to be located in '%s', however this path does cannot be "
-                            "found!" % (primary_pc.get("project"), current_os_path))
-
-        # looks good, we got a primary pipeline config that exists
-        return PipelineConfiguration(current_os_path)
-
-    else:
-        # we are running a tank command coming from a particular PC!
-        # make sure that this PC is actually associated with this project
-        # and then use it.
-        curr_pc_path = os.environ["TANK_CURRENT_PC"]
-
-        # do a bit of cleanup - windows paths can end with a space
-        if curr_pc_path.endswith(" "):
-            curr_pc_path = curr_pc_path[:-1]
-        # windows tends to end with a backslash
-        if curr_pc_path.endswith("\\"):
-            curr_pc_path = curr_pc_path[:-1]
-
-        # the path stored in the TANK_CURRENT_PC env var may be a symlink etc.
-        # now we need to find which PC entity this corresponds to in Shotgun.        
-        pc_registered_path = _get_pc_registered_location(curr_pc_path)
-
-        if pc_registered_path is None:
-            raise TankError("Error starting from the configuration located in '%s' - "
-                            "it looks like this pipeline configuration and tank command "
-                            "has not been configured for the current operating system." % curr_pc_path)
-
-        # now if this tank command is associated with the path, the registered path should be in 
-        # in the list of paths found in the tank data backlink file
-        if pc_registered_path not in current_os_pcs:
-            raise TankError("You are trying to start using the configuration and tank command "
-                            "located in '%s'. The path '%s' you are trying to load is not "
-                            "associated with that configuration. The path you are trying to load "
-                            "is associated with the following configurations: %s. "
-                            "Please use the tank command or Sgtk API in any of those "
-                            "locations in order to continue. This error can occur if you "
-                            "have moved a Configuration on disk without correctly updating "
-                            "it. It can also occur if you are trying to use a tank command "
-                            "associated with Project A to try to operate on a Shot or Asset that "
-                            "that belongs to a project B." % (curr_pc_path, path, current_os_pcs))
-
-        # okay so this PC is valid!
-        return PipelineConfiguration(pc_registered_path)
-
-
-
-
-
-
-################################################################################################
-# helper methods used by the pipeline config class
-
-
-def _get_pc_registered_location(pipeline_config_root_path):
-    """
-    Loads the location metadata file from install_location.yml
-    This contains a reflection of the paths given in the pc entity.
-
-    Returns the path that has been registered for this pipeline configuration 
-    for the current OS.
-    This is the path that has been defined in shotgun. It is also the path that is being
-    used in the inverse pointer files that exist in each storage.
-    
-    This is useful when drive letter mappings or symlinks are being used - in these
-    cases get_path() may not return the same value as get_registered_location_path().
-    
-    This may return None if no path has been registered for the current os.
-    """
-    # now read in the pipeline_configuration.yml file
-    cfg_yml = os.path.join(pipeline_config_root_path, "config", "core", "install_location.yml")
-
-    if not os.path.exists(cfg_yml):
-        raise TankError("Location metadata file '%s' missing! Please contact support." % cfg_yml)
-
-    fh = open(cfg_yml, "rt")
-    try:
-        data = yaml.load(fh)
-    except Exception, e:
-        raise TankError("Looks like a config file is corrupt. Please contact "
-                        "support! File: '%s' Error: %s" % (cfg_yml, e))
-    finally:
-        fh.close()
-
-    # return the pc location for the current platform
-    # env variables are allowed in these paths so expand them if they exist
-    if sys.platform == "linux2":
-        return os.path.expandvars(data.get("Linux"))
-    elif sys.platform == "win32":
-        return os.path.expandvars(data.get("Windows"))
-    elif sys.platform == "darwin":
-        return os.path.expandvars(data.get("Darwin"))
-    else:
-        raise TankError("Unsupported platform '%s'" % sys.platform)
-
-
-def _get_pc_disk_metadata(pipeline_config_root_path):
-    """
-    Helper method.
-    Loads the pipeline config metadata (the pipeline_configuration.yml) file from disk.
-    
-    :returns: deserialized content of the file in the form of a dict.
-    """
-
-    # now read in the pipeline_configuration.yml file
-    cfg_yml = os.path.join(pipeline_config_root_path, "config", "core", "pipeline_configuration.yml")
-
-    if not os.path.exists(cfg_yml):
-        raise TankError("Configuration metadata file '%s' missing! Please contact support." % cfg_yml)
-
-    fh = open(cfg_yml, "rt")
-    try:
-        data = yaml.load(fh)
-        if data is None:
-            raise Exception("File contains no data!")
-    except Exception, e:
-        raise TankError("Looks like a config file is corrupt. Please contact "
-                        "support! File: '%s' Error: %s" % (cfg_yml, e))
-    finally:
-        fh.close()
-
-    return data
-
-
-def _get_pc_roots_metadata(pipeline_config_root_path):
-    """
-    Loads and validates the roots metadata file.
-    
-    The roots.yml file is a reflection of the local storages setup in Shotgun
-    at project setup time and may contain anomalies in the path layout structure.
-    
-    The roots data will be prepended to paths and used for comparison so it is 
-    critical that the paths are on a correct normalized form once they have been 
-    loaded into the system.
-    
-    :param pipeline_config_root_path: Path to the root of a pipeline configuration,
-                                      (excluding the "config" folder).  
-    
-    :returns: A dictionary structure with an entry for each storage defined. Each
-              storage will have three keys mac_path, windows_path and linux_path, 
-              for example
-              { "primary"  : { "mac_path": "/tmp/foo", 
-                               "linux_path": None, 
-                               "windows_path": "z:\tmp\foo" },
-                "textures" : { "mac_path": "/tmp/textures", 
-                               "linux_path": None, 
-                               "windows_path": "z:\tmp\textures" },
-              }
-    """
-    # now read in the roots.yml file
-    # this will contain something like
-    # {'primary': {'mac_path': '/studio', 'windows_path': None, 'linux_path': '/studio'}}
-    roots_yml = os.path.join(pipeline_config_root_path, "config", "core", constants.STORAGE_ROOTS_FILE)
-
-    if not os.path.exists(roots_yml):
-        raise TankError("Roots metadata file '%s' missing! Please contact support." % roots_yml)
-
-    fh = open(roots_yml, "rt")
-    try:
-        # if file is empty, initializae with empty dict...
-        data = yaml.load(fh) or {}
-    except Exception, e:
-        raise TankError("Looks like the roots file is corrupt. Please contact "
-                        "support! File: '%s' Error: %s" % (roots_yml, e))
-    finally:
-        fh.close()
-
-    # if there are more than zero storages defined, ensure one of them is the primary storage
-    if len(data) > 0 and constants.PRIMARY_STORAGE_NAME not in data:
-        raise TankError("Could not find a primary storage in roots file "
-                        "for configuration %s!" % pipeline_config_root_path)
-
-    # now use our helper function to process the paths    
-    for s in data:
-        data[s]["mac_path"] = _sanitize_path(data[s]["mac_path"], "/")
-        data[s]["linux_path"] = _sanitize_path(data[s]["linux_path"], "/")
-        data[s]["windows_path"] = _sanitize_path(data[s]["windows_path"], "\\")
-
-    return data
-
-
-def _sanitize_path(path, separator):
-    """
-    Sanitize and clean up paths that may be incorrect.
-    
-    The following modifications will be carried out:
-    
-    None returns None
-    
-    Trailing slashes are removed:
-    1. /foo/bar      - unchanged
-    2. /foo/bar/     - /foo/bar
-    3. z:/foo/       - z:\foo
-    4. z:/           - z:\
-    5. z:\           - z:\
-    6. \\foo\bar\    - \\foo\bar
-
-    Double slashes are removed:
-    1. //foo//bar    - /foo/bar
-    2. \\foo\\bar    - \\foo\bar
-    
-    :param path: the path to clean up
-    :param separator: the os.sep to adjust the path for. / on nix, \ on win.
-    :returns: cleaned up path
-    """
-    if path is None:
-        return None
-    
-    # first, get rid of any slashes at the end
-    # after this step, path value will be "/foo/bar", "c:" or "\\hello"
-    path = path.rstrip("/\\")
-    
-    # add slash for drive letters: c: --> c:/
-    if len(path) == 2 and path.endswith(":"):
-        path += "/"
-    
-    # and convert to the right separators
-    # after this we have a path with the correct slashes and no end slash
-    local_path = path.replace("\\", separator).replace("/", separator)
-
-    # now weed out any duplicated slashes. iterate until done
-    while True:
-        new_path = local_path.replace("//", "/")
-        if new_path == local_path:
-            break
-        else:
-            local_path = new_path
-    
-    # for windows, remove duplicated backslashes, except if they are 
-    # at the beginning of the path
-    while True:
-        new_path = local_path[0] + local_path[1:].replace("\\\\", "\\")
-        if new_path == local_path:
-            break
-        else:
-            local_path = new_path
-
-    return local_path
-
-
-
-
-
-=======
         # this is a new style hook which supports an inheritance chain
         
         # first add the built-in core hook to the chain
@@ -1117,4 +611,3 @@
             hook_paths.append(hook_path)
             
         return hook.execute_hook_method(hook_paths, parent, method_name, **kwargs)
->>>>>>> 6d7e93c2
