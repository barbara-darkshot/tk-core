--- conflicted
+++ resolved
@@ -110,7 +110,6 @@
         """
         Test engine properties
         """
-<<<<<<< HEAD
         engine = tank.platform.start_engine("test_engine", self.tk, self.context)
         self.assertEqual(engine.name, "test_engine")
         self.assertEqual(engine.display_name, "test_engine")
@@ -118,15 +117,6 @@
         self.assertEqual(engine.documentation_url, None)
         self.assertEqual(engine.instance_name, "test_engine")
         self.assertEqual(engine.context, self.context)
-=======
-        cur_engine = tank.platform.start_engine("test_engine", self.tk, self.context)
-        self.assertEqual(cur_engine.name, "test_engine")
-        self.assertEqual(cur_engine.display_name, "test_engine")
-        self.assertEqual(cur_engine.version, "Undefined")
-        self.assertEqual(cur_engine.documentation_url, None)
-        self.assertEqual(cur_engine.instance_name, "test_engine")
-        self.assertEqual(cur_engine.context, self.context)
->>>>>>> 8acec983
 
 
 class TestExecuteInMainThread(TestEngineBase):
